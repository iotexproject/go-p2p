package p2p

import (
	"context"
	"crypto/sha1"
	"encoding/binary"
	"fmt"
	"io/ioutil"
	"math/rand"
	"os"
	"strconv"
	"sync"
	"time"

	lru "github.com/hashicorp/golang-lru"
	"github.com/ipfs/go-cid"
	"github.com/multiformats/go-multiaddr"
	"github.com/multiformats/go-multihash"
	"github.com/pkg/errors"
	"go.uber.org/zap"
	"golang.org/x/exp/slices"
	"golang.org/x/time/rate"

	"github.com/libp2p/go-libp2p"
	relay "github.com/libp2p/go-libp2p-circuit"
	connmgr "github.com/libp2p/go-libp2p-connmgr"
	core "github.com/libp2p/go-libp2p-core"
	"github.com/libp2p/go-libp2p-core/crypto"
	"github.com/libp2p/go-libp2p-core/peer"
	"github.com/libp2p/go-libp2p-core/pnet"
	"github.com/libp2p/go-libp2p-core/protocol"
	discovery "github.com/libp2p/go-libp2p-discovery"
	dht "github.com/libp2p/go-libp2p-kad-dht"
	pubsub "github.com/libp2p/go-libp2p-pubsub"
	secio "github.com/libp2p/go-libp2p-secio"
	tptu "github.com/libp2p/go-libp2p-transport-upgrader"
	yamux "github.com/libp2p/go-libp2p-yamux"
	"github.com/libp2p/go-tcp-transport"
)

type (
	// HandleBroadcast defines the callback function triggered when a broadcast message reaches a host
	HandleBroadcast func(ctx context.Context, data []byte) error

	// HandleUnicast defines the callback function triggered when a unicast message reaches a host
	HandleUnicast func(context.Context, peer.AddrInfo, []byte) error

	// Config enumerates the configs required by a host
	Config struct {
		ProtocolID               protocol.ID     `yaml:"protocolID "`
		HostName                 string          `yaml:"hostName"`
		Port                     int             `yaml:"port"`
		ExternalHostName         string          `yaml:"externalHostName"`
		ExternalPort             int             `yaml:"externalPort"`
		SecureIO                 bool            `yaml:"secureIO"`
		Gossip                   bool            `yaml:"gossip"`
		ConnectTimeout           time.Duration   `yaml:"connectTimeout"`
		BlackListTimeout         time.Duration   `yaml:"blackListTimeout"`
		MasterKey                string          `yaml:"masterKey"`
		Relay                    string          `yaml:"relay"` // could be `active`, `nat`, `disable`
		ConnLowWater             int             `yaml:"connLowWater"`
		ConnHighWater            int             `yaml:"connHighWater"`
		RateLimiterLRUSize       int             `yaml:"rateLimiterLRUSize"`
		BlockListLRUSize         int             `yaml:"blockListLRUSize"`
		BlockListErrorThreshold  int             `yaml:"blockListErrorThreshold"`
		BlockListCleanupInterval time.Duration   `yaml:"blockListCleanupInterval"`
		ConnGracePeriod          time.Duration   `yaml:"connGracePeriod"`
		EnableRateLimit          bool            `yaml:"enableRateLimit"`
		RateLimit                RateLimitConfig `yaml:"rateLimit"`
		PrivateNetworkPSK        string          `yaml:"privateNetworkPSK"`
		GroupID                  string          `yaml:"groupID"`
		MaxPeer                  int             `yaml:"maxPeer"`
		BlacklistTolerance       int             `yaml:"blacklistTolerance"`
	}

	// RateLimitConfig all numbers are per second value.
	RateLimitConfig struct {
		GlobalUnicastAvg   int `yaml:"globalUnicastAvg"`
		GlobalUnicastBurst int `yaml:"globalUnicastBurst"`
		PeerAvg            int `yaml:"peerAvg"`
		PeerBurst          int `yaml:"peerBurst"`
	}
)

var (
	// DefaultConfig is a set of default configs
	DefaultConfig = Config{
		HostName:                 "127.0.0.1",
		Port:                     30001,
		ExternalHostName:         "",
		ExternalPort:             30001,
		SecureIO:                 false,
		Gossip:                   false,
		ConnectTimeout:           time.Minute,
		BlackListTimeout:         10 * time.Minute,
		MasterKey:                "",
		Relay:                    "disable",
		ConnLowWater:             200,
		ConnHighWater:            500,
		RateLimiterLRUSize:       1000,
		BlockListLRUSize:         1000,
		BlockListErrorThreshold:  3,
		BlockListCleanupInterval: 600 * time.Second,
		ConnGracePeriod:          0,
		EnableRateLimit:          false,
		RateLimit:                DefaultRatelimitConfig,
		PrivateNetworkPSK:        "",
		ProtocolID:               "/iotex",
		GroupID:                  "iotex",
		MaxPeer:                  30,
		BlacklistTolerance:       3,
	}

	// DefaultRatelimitConfig is the default rate limit config
	DefaultRatelimitConfig = RateLimitConfig{
		GlobalUnicastAvg:   300,
		GlobalUnicastBurst: 500,
		PeerAvg:            300,
		PeerBurst:          500,
	}

	// ErrNoConnectedPeers is a broadcast error when have no peers
	ErrNoConnectedPeers = fmt.Errorf("no connected peers")
)

// Option defines the option function to modify the config for a host
type Option func(cfg *Config) error

// HostName is the option to override the host name or IP address
func HostName(hostName string) Option {
	return func(cfg *Config) error {
		cfg.HostName = hostName
		return nil
	}
}

// Port is the option to override the port number
func Port(port int) Option {
	return func(cfg *Config) error {
		cfg.Port = port
		return nil
	}
}

// ExternalHostName is the option to set the host name or IP address seen from external
func ExternalHostName(externalHostName string) Option {
	return func(cfg *Config) error {
		cfg.ExternalHostName = externalHostName
		return nil
	}
}

// ExternalPort is the option to set the port number seen from external
func ExternalPort(externalPort int) Option {
	return func(cfg *Config) error {
		cfg.ExternalPort = externalPort
		return nil
	}
}

// SecureIO is to indicate using secured I/O
func SecureIO() Option {
	return func(cfg *Config) error {
		cfg.SecureIO = true
		return nil
	}
}

// Gossip is to indicate using gossip protocol
func Gossip() Option {
	return func(cfg *Config) error {
		cfg.Gossip = true
		return nil
	}
}

// ConnectTimeout is the option to override the connect timeout
func ConnectTimeout(timout time.Duration) Option {
	return func(cfg *Config) error {
		cfg.ConnectTimeout = timout
		return nil
	}
}

// MasterKey is to determine network identifier
func MasterKey(masterKey string) Option {
	return func(cfg *Config) error {
		cfg.MasterKey = masterKey
		return nil
	}
}

// WithRateLimit is to indicate limiting msg rate from peers
func WithRateLimit(rcfg RateLimitConfig) Option {
	return func(cfg *Config) error {
		cfg.EnableRateLimit = true
		cfg.RateLimit = rcfg
		return nil
	}
}

// WithRelay config relay option.
func WithRelay(relayType string) Option {
	return func(cfg *Config) error {
		cfg.Relay = relayType
		return nil
	}
}

// WithConnectionManagerConfig set configuration for connection manager.
func WithConnectionManagerConfig(lo, hi int, grace time.Duration) Option {
	return func(cfg *Config) error {
		cfg.ConnLowWater = lo
		cfg.ConnHighWater = hi
		cfg.ConnGracePeriod = grace
		return nil
	}
}

// PrivateNetworkPSK is to determine network identifier
func PrivateNetworkPSK(privateNetworkPSK string) Option {
	return func(cfg *Config) error {
		cfg.PrivateNetworkPSK = privateNetworkPSK
		return nil
	}
}

// DHTProtocolID returns the prefix of dht protocol.
// MainNet uses "/iotex", while other networks use "/iotex*"(e.g. "/iotex2", "iotex3")
func DHTProtocolID(chainID uint32) Option {
	return func(cfg *Config) error {
		if chainID != 1 {
			cfg.ProtocolID = protocol.ID("/iotex" + strconv.Itoa(int(chainID)))
		}
		return nil
	}
}

// DHTGroupID helps node finds peers of the same GroupID in dht discovering.
// MainNet uses "iotex", while other networks use "iotex*"(e.g. "iotex2", "iotex3")
func DHTGroupID(chainID uint32) Option {
	return func(cfg *Config) error {
		if chainID != 1 {
			cfg.GroupID = "iotex" + strconv.Itoa(int(chainID))
		}
		return nil
	}
}

// WithMaxPeer config MaxPeer option.
func WithMaxPeer(num uint32) Option {
	return func(cfg *Config) error {
		cfg.MaxPeer = int(num)
		return nil
	}
}

// Host is the main struct that represents a host that communicating with the rest of the P2P networks
type Host struct {
	host           core.Host
	cfg            Config
	topics         map[string]bool
	kad            *dht.IpfsDHT
	kadKey         cid.Cid
<<<<<<< HEAD
	newPubSub      func(ctx context.Context, h core.Host, opts ...pubsub.Option) (*pubsub.PubSub, error)
	pubsub         *pubsub.PubSub
	pubs           map[string]*pubsub.Topic
	rwMutex        sync.RWMutex // metex for pubs and blacklists
	blacklists     map[string]*LRUBlacklist
=======
	pubsub         *pubsub.PubSub
	pubs           map[string]*pubsub.Topic
	blacklist      *LRUBlacklist
>>>>>>> a1736507
	subs           map[string]*pubsub.Subscription
	close          chan interface{}
	ctx            context.Context
	peersLimiters  *lru.Cache
	unicastLimiter *rate.Limiter
	peerManager    *peerManager
}

// NewHost constructs a host struct
func NewHost(ctx context.Context, options ...Option) (*Host, error) {
	cfg := DefaultConfig
	for _, option := range options {
		if err := option(&cfg); err != nil {
			return nil, err
		}
	}
	ip, err := EnsureIPv4(cfg.HostName)
	if err != nil {
		return nil, err
	}
	var (
		extMultiAddr multiaddr.Multiaddr
		masterKey    = cfg.MasterKey
	)
	// Set external address and replace private key it external host name is given
	if cfg.ExternalHostName != "" {
		// If ID is not given use network address instead
		if masterKey == "" {
			masterKey = fmt.Sprintf("%s:%d", cfg.ExternalHostName, cfg.ExternalPort)
		}
		extIP, err := EnsureIPv4(cfg.ExternalHostName)
		if err != nil {
			return nil, err
		}
		extMultiAddr, err = multiaddr.NewMultiaddr(fmt.Sprintf("/ip4/%s/tcp/%d", extIP, cfg.ExternalPort))
		if err != nil {
			return nil, err
		}
	} else {
		// If ID is not given use network address instead
		if masterKey == "" {
			masterKey = fmt.Sprintf("%s:%d", ip, cfg.Port)
		}
	}
	prikey, _, err := generateKeyPair(masterKey)
	if err != nil {
		return nil, err
	}
	opts := []libp2p.Option{
		libp2p.ListenAddrStrings(fmt.Sprintf("/ip4/%s/tcp/%d", ip, cfg.Port)),
		libp2p.AddrsFactory(func(addrs []multiaddr.Multiaddr) []multiaddr.Multiaddr {
			if extMultiAddr != nil {
				return append(addrs, extMultiAddr)
			}
			return addrs
		}),
		libp2p.Identity(prikey),
		libp2p.DefaultSecurity,
		libp2p.Transport(func(upgrader *tptu.Upgrader) *tcp.TcpTransport {
			return &tcp.TcpTransport{Upgrader: upgrader, ConnectTimeout: cfg.ConnectTimeout}
		}),
		libp2p.Muxer("/yamux/2.0.0", yamux.DefaultTransport),
		libp2p.ConnectionManager(connmgr.NewConnManager(cfg.ConnLowWater, cfg.ConnHighWater, cfg.ConnGracePeriod)),
	}

	if !cfg.SecureIO {
		opts = append(opts, libp2p.NoSecurity)
	} else {
		opts = append(opts, libp2p.Security(secio.ID, secio.New))
	}

	// relay option
	if cfg.Relay == "active" {
		opts = append(opts, libp2p.EnableRelay(relay.OptActive, relay.OptHop))
	} else if cfg.Relay == "nat" {
		opts = append(opts, libp2p.EnableRelay(), libp2p.NATPortMap())
	} else {
		opts = append(opts, libp2p.DisableRelay())
	}

	// private p2p network
	if cfg.PrivateNetworkPSK != "" {
		f, err := os.Open(cfg.PrivateNetworkPSK)
		if err != nil {
			return nil, err
		}
		p, err := pnet.DecodeV1PSK(f)
		if err != nil {
			return nil, err
		}
		opts = append(opts, libp2p.PrivateNetwork(p))
	}

	host, err := libp2p.New(ctx, opts...)
	if err != nil {
		return nil, err
	}
	kad, err := dht.New(ctx, host, dht.ProtocolPrefix(cfg.ProtocolID), dht.Mode(dht.ModeServer))
	if err != nil {
		return nil, err
	}
	if err := kad.Bootstrap(ctx); err != nil {
		return nil, err
	}
	newPubSub := pubsub.NewFloodSub
	if cfg.Gossip {
		newPubSub = pubsub.NewGossipSub
	}
	v1b := cid.V1Builder{Codec: cid.Raw, MhType: multihash.SHA2_256}
	cid, err := v1b.Sum([]byte(masterKey))
	if err != nil {
		return nil, err
	}
	limiters, err := lru.New(cfg.RateLimiterLRUSize)
	if err != nil {
		return nil, err
	}
	blacklist, err := NewLRUBlacklist(cfg.BlockListLRUSize)
	if err != nil {
		return nil, err
	}
	ps, err := newPubSub(ctx, host, pubsub.WithBlacklist(blacklist))
	if err != nil {
		return nil, err
	}
	myHost := Host{
		host:           host,
		cfg:            cfg,
		topics:         make(map[string]bool),
		kad:            kad,
		kadKey:         cid,
		pubsub:         ps,
		pubs:           make(map[string]*pubsub.Topic),
		blacklist:      blacklist,
		subs:           make(map[string]*pubsub.Subscription),
		close:          make(chan interface{}),
		ctx:            ctx,
		peersLimiters:  limiters,
		unicastLimiter: rate.NewLimiter(rate.Limit(cfg.RateLimit.GlobalUnicastAvg), cfg.RateLimit.GlobalUnicastBurst),
		peerManager: newPeerManager(host, discovery.NewRoutingDiscovery(kad), cfg.GroupID,
			withMaxPeers(cfg.MaxPeer), withBlacklistTolerance(cfg.BlacklistTolerance), withBlacklistTimeout(cfg.BlackListTimeout)),
	}

	addrs := make([]string, 0)
	for _, ma := range myHost.Addresses() {
		addrs = append(addrs, ma.String())
	}
	myHost.pubsub, err = newPubSub(ctx, host)
	if err != nil {
		return nil, err
	}
	Logger().Info("P2p host started.",
		zap.Strings("address", addrs),
		zap.Bool("secureIO", myHost.cfg.SecureIO),
		zap.Bool("gossip", myHost.cfg.Gossip))
	return &myHost, nil
}

// JoinOverlay triggers the host to join the DHT overlay
func (h *Host) JoinOverlay() {
	h.peerManager.JoinOverlay()
}

// AdvertiseAsync publish the groupID of host to the dht network
func (h *Host) AdvertiseAsync() error {
	return h.peerManager.Advertise()
}

// FindPeersAsync connect host to the peers with the same groupID
func (h *Host) FindPeersAsync() error {
	return h.peerManager.ConnectPeers()
}

// AddUnicastPubSub adds a unicast topic that the host will pay attention to
func (h *Host) AddUnicastPubSub(topic string, callback HandleUnicast) error {
	if h.topics[topic] {
		return nil
	}
	h.host.SetStreamHandler(protocol.ID(topic), func(stream core.Stream) {
		if h.cfg.EnableRateLimit && !h.unicastLimiter.Allow() {
			Logger().Warn("Drop unicast sream due to high traffic volume.")
			return
		}
		/*
			src := stream.Conn().RemotePeer()
			allowed, err := h.allowSource(src)
			if err != nil {
				Logger().Error("Error when checking if the source is allowed.", zap.Error(err))
				return
			}
			if !allowed {
				// TODO: blacklist src for unicast too
				return
			}
		*/
		data, err := ioutil.ReadAll(stream)
		if err != nil {
			Logger().Error("Error when subscribing a unicast message.", zap.Error(err))
			return
		}

		conn := stream.Conn()
		RemoteAddr := peer.AddrInfo{
			ID:    conn.RemotePeer(),
			Addrs: []multiaddr.Multiaddr{conn.RemoteMultiaddr()},
		}

		if err := stream.Close(); err != nil {
			stream.Reset()
		}

		if err := callback(context.Background(), RemoteAddr, data); err != nil {
			Logger().Error("Error when processing a unicast message.", zap.Error(err))
		}
	})
	h.topics[topic] = true
	return nil
}

// AddBroadcastPubSub adds a broadcast topic that the host will pay attention to. This need to be called before using
// Connect/JoinOverlay. Otherwise, pubsub may not be aware of the existing overlay topology
func (h *Host) AddBroadcastPubSub(ctx context.Context, topic string, callback HandleBroadcast) error {
	var err error
	if _, ok := h.subs[topic]; ok {
		return nil
	}
<<<<<<< HEAD
	pub, ok := h.getPub(topic)
	if !ok {
		pub, err = h.addPub(topic)
		if err != nil {
			return err
		}
=======
	top, err := h.pubsub.Join(topic)
	if err != nil {
		return err
>>>>>>> a1736507
	}
	sub, err := pub.Subscribe()
	if err != nil {
		return err
	}
<<<<<<< HEAD
=======
	h.pubs[topic] = top
>>>>>>> a1736507
	h.subs[topic] = sub
	go func() {
		for {
			select {
			case <-h.close:
				return
			case <-ctx.Done():
				return
			default:
				msg, err := sub.Next(ctx)
				if err != nil {
					Logger().Error("Error when subscribing a broadcast message.", zap.Error(err))
					continue
				}
				src := msg.GetFrom()
				allowed, err := h.allowSource(src)
				if err != nil {
					Logger().Error("Error when checking if the source is allowed.", zap.Error(err))
					continue
				}
				if !allowed {
<<<<<<< HEAD
					h.getBlacklist(topic).Add(src)
					Logger().Warn("Blacklist a peer", zap.Any("id", src))
					continue
				}
				h.getBlacklist(topic).Remove(src)
=======
					h.blacklist.Add(src)
					Logger().Warn("Blacklist a peer", zap.Any("id", src))
					continue
				}
				h.blacklist.Remove(src)
>>>>>>> a1736507
				bctx := context.WithValue(ctx, broadcastCtxKey{}, msg)
				if err := callback(bctx, msg.Data); err != nil {
					Logger().Error("Error when processing a broadcast message.", zap.Error(err))
				}
			}
		}
	}()
	go func() {
		for {
			select {
			case <-h.close:
				return
			case <-ctx.Done():
				return
			default:
				time.Sleep(h.cfg.BlockListCleanupInterval)
<<<<<<< HEAD
				h.getBlacklist(topic).RemoveOldest()
=======
				h.blacklist.RemoveOldest()
>>>>>>> a1736507
			}
		}
	}()
	return nil
}

// ConnectWithMultiaddr connects a peer given the multi address
func (h *Host) ConnectWithMultiaddr(ctx context.Context, ma multiaddr.Multiaddr) error {
	target, err := peer.AddrInfoFromP2pAddr(ma)
	if err != nil {
		return err
	}
	if err := h.host.Connect(ctx, *target); err != nil {
		return err
	}
	Logger().Debug(
		"P2P peer connected.",
		zap.String("multiAddress", ma.String()),
	)
	return nil
}

// Connect connects a peer.
func (h *Host) Connect(ctx context.Context, target core.PeerAddrInfo) error {
	if err := h.host.Connect(ctx, target); err != nil {
		return err
	}
	Logger().Debug(
		"P2P peer connected.",
		zap.String("peer", fmt.Sprintf("%+v", target)),
	)
	return nil
}

// Broadcast sends a message to the hosts who subscribe the topic
// it returns ErrNoConnectedPeers if no connected peers who subscribe the topic when send a unsubscribed topic
func (h *Host) Broadcast(ctx context.Context, topic string, data []byte) error {
	var (
		pub *pubsub.Topic
		err error
	)
	pub, ok := h.getPub(topic)
	if !ok {
		// fan-out: publish unsubscribed topic
		if pub, err = h.addPub(topic); err != nil {
			return err
		}
	}
	// publish unsubscribed topic with no connected peers can not send the message, it should return ErrNoConnectedPeers
	if h.subs[topic] == nil && len(pub.ListPeers()) == 0 {
		return ErrNoConnectedPeers
	}
	return pub.Publish(ctx, data)
}

// Unicast sends a message to a peer on the given address
func (h *Host) Unicast(ctx context.Context, target core.PeerAddrInfo, topic string, data []byte) error {
	if err := h.unicast(ctx, target, topic, data); err != nil {
		Logger().Error("Error when sending a unicast message.", zap.Error(err))
		h.peerManager.TryBlockPeer(target.ID)
		return err
	}
	return nil
}

func (h *Host) unicast(ctx context.Context, target core.PeerAddrInfo, topic string, data []byte) error {
	if err := h.host.Connect(ctx, target); err != nil {
		return errors.Wrap(err, "failed to connect the peer")
	}
	stream, err := h.host.NewStream(ctx, target.ID, protocol.ID(topic))
	if err != nil {
		return errors.Wrap(err, "failed to build stream with the peer")
	}
	if _, err = stream.Write(data); err != nil {
		stream.Reset()
		return errors.Wrap(err, "failed to write stream")
	}
	return stream.Close()
}

// ClearBlocklist clears the blocklist
func (h *Host) ClearBlocklist() {
	h.peerManager.ClearBlockList()
}

// BlockPeer add the peer into the blocklist
func (h *Host) BlockPeer(id peer.ID) {
	h.peerManager.BlockPeer(id)
}

// AddBootstrap adds bootnode into peermanager
func (h *Host) AddBootstrap(bootNodeAddrs []multiaddr.Multiaddr) error {
	for _, node := range bootNodeAddrs {
		addr, err := peer.AddrInfoFromP2pAddr(node)
		if err != nil {
			return err
		}
		h.peerManager.AddBootstrap(addr.ID)
	}
	return nil
}

// HostIdentity returns the host identity string
func (h *Host) HostIdentity() string { return h.host.ID().Pretty() }

// OverlayIdentity returns the overlay identity string
func (h *Host) OverlayIdentity() string { return h.kadKey.String() }

// Addresses returns the multi address
func (h *Host) Addresses() []multiaddr.Multiaddr {
	hostID, _ := multiaddr.NewMultiaddr(fmt.Sprintf("/ipfs/%s", h.HostIdentity()))
	addrs := make([]multiaddr.Multiaddr, 0)
	for _, addr := range h.host.Addrs() {
		addrs = append(addrs, addr.Encapsulate(hostID))
	}
	return addrs
}

// Info returns host's perr info.
func (h *Host) Info() core.PeerAddrInfo {
	return core.PeerAddrInfo{ID: h.host.ID(), Addrs: h.host.Addrs()}
}

// Neighbors returns the closest peer addresses
func (h *Host) Neighbors(ctx context.Context) []core.PeerAddrInfo {
	var (
		dedup     = make(map[string]bool)
		neighbors = make([]core.PeerAddrInfo, 0)
	)
	for _, p := range h.host.Peerstore().Peers() {
		idStr := p.Pretty()
		if dedup[idStr] || idStr == h.host.ID().Pretty() || idStr == "" {
			continue
		}
		dedup[idStr] = true
		peer := h.kad.FindLocal(p)
		if peer.ID != "" && len(peer.Addrs) > 0 && !h.peerManager.Blocked(peer.ID) {
			neighbors = append(neighbors, peer)
		}
	}
	return neighbors
}

// ConnectedPeers returns the connected peers' addrinfo
func (h *Host) ConnectedPeers() []core.PeerAddrInfo {
	return h.peerManager.ConnectedPeers()
}

// ConnectedPeersByTopic returns the connected peers' addrinfo that have subscribed the topic
func (h *Host) ConnectedPeersByTopic(topic string) []core.PeerAddrInfo {
	topicPeerIDs := h.pubsub.ListPeers(topic)
	peers := make([]core.PeerAddrInfo, 0, len(topicPeerIDs))
	for _, p := range h.peerManager.ConnectedPeers() {
		if slices.ContainsFunc(topicPeerIDs, func(e peer.ID) bool {
			return e == p.ID
		}) {
			peers = append(peers, p)
		}
	}
	return peers
}

// Close closes the host
func (h *Host) Close() error {
	for _, sub := range h.subs {
		sub.Cancel()
	}
	if err := h.kad.Close(); err != nil {
		return err
	}
	if err := h.host.Close(); err != nil {
		return err
	}
	close(h.close)
	return nil
}

func (h *Host) allowSource(src core.PeerID) (bool, error) {
	if !h.cfg.EnableRateLimit {
		return true, nil
	}
	var limiter *rate.Limiter
	val, ok := h.peersLimiters.Get(src)
	if ok {
		limiter, ok = val.(*rate.Limiter)
		if !ok {
			return false, errors.New("error when casting to limiter struct")
		}
	} else {
		limiter = rate.NewLimiter(rate.Limit(h.cfg.RateLimit.PeerAvg), h.cfg.RateLimit.PeerBurst)
		h.peersLimiters.Add(src, limiter)
	}
	return limiter.Allow(), nil
}

func (h *Host) getPub(topic string) (pub *pubsub.Topic, ok bool) {
	h.rwMutex.RLock()
	defer h.rwMutex.RUnlock()

	pub, ok = h.pubs[topic]
	return
}

func (h *Host) addPub(topic string) (*pubsub.Topic, error) {
	h.rwMutex.Lock()
	defer h.rwMutex.Unlock()

	blacklist, err := NewLRUBlacklist(h.cfg.BlockListLRUSize)
	if err != nil {
		return nil, err
	}
	pubsub, err := h.newPubSub(
		h.ctx,
		h.host,
		pubsub.WithBlacklist(blacklist),
	)
	if err != nil {
		return nil, err
	}

	t, err := pubsub.Join(topic)
	if err != nil {
		return nil, err
	}
	h.pubs[topic] = t
	h.blacklists[topic] = blacklist
	return t, nil
}

func (h *Host) getBlacklist(topic string) *LRUBlacklist {
	h.rwMutex.RLock()
	defer h.rwMutex.RUnlock()

	return h.blacklists[topic]
}

// generateKeyPair generates the public key and private key by network address
func generateKeyPair(masterKey string) (crypto.PrivKey, crypto.PubKey, error) {
	hash := sha1.Sum([]byte(masterKey))
	seedBytes := hash[12:]
	seedBytes[0] = 0
	seed := int64(binary.BigEndian.Uint64(seedBytes))
	r := rand.New(rand.NewSource(seed))
	return crypto.GenerateKeyPairWithReader(crypto.Ed25519, 2048, r)
}<|MERGE_RESOLUTION|>--- conflicted
+++ resolved
@@ -262,17 +262,10 @@
 	topics         map[string]bool
 	kad            *dht.IpfsDHT
 	kadKey         cid.Cid
-<<<<<<< HEAD
-	newPubSub      func(ctx context.Context, h core.Host, opts ...pubsub.Option) (*pubsub.PubSub, error)
 	pubsub         *pubsub.PubSub
 	pubs           map[string]*pubsub.Topic
 	rwMutex        sync.RWMutex // metex for pubs and blacklists
-	blacklists     map[string]*LRUBlacklist
-=======
-	pubsub         *pubsub.PubSub
-	pubs           map[string]*pubsub.Topic
 	blacklist      *LRUBlacklist
->>>>>>> a1736507
 	subs           map[string]*pubsub.Subscription
 	close          chan interface{}
 	ctx            context.Context
@@ -499,27 +492,14 @@
 	if _, ok := h.subs[topic]; ok {
 		return nil
 	}
-<<<<<<< HEAD
-	pub, ok := h.getPub(topic)
-	if !ok {
-		pub, err = h.addPub(topic)
-		if err != nil {
-			return err
-		}
-=======
-	top, err := h.pubsub.Join(topic)
-	if err != nil {
-		return err
->>>>>>> a1736507
+	pub, err := h.getOrAddPub(topic)
+	if err != nil {
+		return err
 	}
 	sub, err := pub.Subscribe()
 	if err != nil {
 		return err
 	}
-<<<<<<< HEAD
-=======
-	h.pubs[topic] = top
->>>>>>> a1736507
 	h.subs[topic] = sub
 	go func() {
 		for {
@@ -541,19 +521,11 @@
 					continue
 				}
 				if !allowed {
-<<<<<<< HEAD
-					h.getBlacklist(topic).Add(src)
-					Logger().Warn("Blacklist a peer", zap.Any("id", src))
-					continue
-				}
-				h.getBlacklist(topic).Remove(src)
-=======
 					h.blacklist.Add(src)
 					Logger().Warn("Blacklist a peer", zap.Any("id", src))
 					continue
 				}
 				h.blacklist.Remove(src)
->>>>>>> a1736507
 				bctx := context.WithValue(ctx, broadcastCtxKey{}, msg)
 				if err := callback(bctx, msg.Data); err != nil {
 					Logger().Error("Error when processing a broadcast message.", zap.Error(err))
@@ -570,11 +542,7 @@
 				return
 			default:
 				time.Sleep(h.cfg.BlockListCleanupInterval)
-<<<<<<< HEAD
-				h.getBlacklist(topic).RemoveOldest()
-=======
 				h.blacklist.RemoveOldest()
->>>>>>> a1736507
 			}
 		}
 	}()
@@ -616,14 +584,11 @@
 		pub *pubsub.Topic
 		err error
 	)
-	pub, ok := h.getPub(topic)
-	if !ok {
-		// fan-out: publish unsubscribed topic
-		if pub, err = h.addPub(topic); err != nil {
-			return err
-		}
-	}
-	// publish unsubscribed topic with no connected peers can not send the message, it should return ErrNoConnectedPeers
+	pub, err = h.getOrAddPub(topic)
+	if err != nil {
+		return err
+	}
+	// publishing unsubscribed topic will fail when no connected peers, it should return error
 	if h.subs[topic] == nil && len(pub.ListPeers()) == 0 {
 		return ErrNoConnectedPeers
 	}
@@ -770,6 +735,14 @@
 	return limiter.Allow(), nil
 }
 
+func (h *Host) getOrAddPub(topic string) (*pubsub.Topic, error) {
+	pub, ok := h.getPub(topic)
+	if ok {
+		return pub, nil
+	}
+	return h.addPub(topic)
+}
+
 func (h *Host) getPub(topic string) (pub *pubsub.Topic, ok bool) {
 	h.rwMutex.RLock()
 	defer h.rwMutex.RUnlock()
@@ -782,33 +755,16 @@
 	h.rwMutex.Lock()
 	defer h.rwMutex.Unlock()
 
-	blacklist, err := NewLRUBlacklist(h.cfg.BlockListLRUSize)
-	if err != nil {
-		return nil, err
-	}
-	pubsub, err := h.newPubSub(
-		h.ctx,
-		h.host,
-		pubsub.WithBlacklist(blacklist),
-	)
-	if err != nil {
-		return nil, err
-	}
-
-	t, err := pubsub.Join(topic)
-	if err != nil {
-		return nil, err
-	}
-	h.pubs[topic] = t
-	h.blacklists[topic] = blacklist
-	return t, nil
-}
-
-func (h *Host) getBlacklist(topic string) *LRUBlacklist {
-	h.rwMutex.RLock()
-	defer h.rwMutex.RUnlock()
-
-	return h.blacklists[topic]
+	pub, ok := h.pubs[topic]
+	if ok {
+		return pub, nil
+	}
+	pub, err := h.pubsub.Join(topic)
+	if err != nil {
+		return nil, err
+	}
+	h.pubs[topic] = pub
+	return pub, nil
 }
 
 // generateKeyPair generates the public key and private key by network address
